[flake8]
<<<<<<< HEAD
accept-encodings=utf-8
docstring-quotes=double
exclude=brython
max-arguments=11
max-attributes=12
max-cognitive-score=18
max-line-complexity=18
max-line-length=160
max-local-variables=6
max-module-members=20
max-try-body-length=3
min-name-length=3
inline-quotes=single
=======
max-line-length=160
exclude=brython
>>>>>>> a204cfdd

#
# The ones below are always used in runtime.
#
<<<<<<< HEAD
# B012 return/continue/break inside finally blocks cause exceptions to be silenced
# B008 Do not perform function calls in argument default
# C416 Unnecessary <list/set> comprehension - rewrite using <list/set>
# D101 Missing docstring in public class
# D102 Missing docstring in public method
# D105 Missing docstring in magic method
# D107 Missing docstring in __init__
# D200 One-line docstring should fit on one line with quotes
# D204 1 blank line required after class docstring
# D205 1 blank line required between summary line and description
# D210 No whitespaces allowed surrounding docstring text
# D400 First line should end with a period
# DAR101 Missing parameter(s) in Docstring
# DAR201 Missing "Returns" in Docstring
# DAR401 Missing exception(s) in Raises section
=======
>>>>>>> a204cfdd
# E112 expected an indented block
# E115 expected an indented block (comment)
# E121 continuation line indentation is not a multiple of four
# E122 continuation line missing indentation or outdented
# E123 closing bracket does not match indentation of opening bracket's line
# E124 closing bracket does not match visual indentation
# E125 continuation line with same indent as next logical line
# E126 continuation line over-indented for hanging indent
# E127 continuation line over-indented for visual indent
# E128 continuation line under-indented for visual indent
# E129 visually indented line with same indent as next logical line
# E131 continuation line unaligned for hanging indent
# E221 multiple spaces before operator
# E225 missing whitespace around operator
# E226 missing whitespace around arithmetic operator
# E231 missing whitespace after ':'
# E241 multiple spaces after ':'
# E251 unexpected spaces around keyword / parameter equals
# E252 missing whitespace around parameter equals
# E261 at least two spaces before inline comment
# E272 multiple spaces before keyword
# E302 expected 2 blank lines
# E305 expected 2 blank lines after class or function definition
# E502 the backslash is redundant between brackets
# E713 test for membership should be 'not in'
# E401 multiple imports on one line
# E402 module level import not at top of file
# F403 'from module import *' used; unable to detect undefined names
<<<<<<< HEAD
# I001 isort found an import in the wrong position
# I003 isort expected 1 blank line in imports, found 0
# I004 isort found an unexpected blank line in imports
# I005 isort found an unexpected missing import
# N801 class name '<...>' should use CapWords convention
# P101 format string does contain unindexed parameters
# P103 other string does contain unindexed parameters
# Q003 Change outer quotes to avoid escaping inner quotes
# W291 trailing whitespace
# W293 blank line contains whitespace
# WPS115 Found upper-case constant in a class
# WPS125 Found builtin shadowing
# WPS303 Found underscored number
# WPS306 Found class without a base class
# WPS317 Found incorrect multi-line parameters
# WPS318 Found extra indentation
# WPS319 Found bracket in wrong position
# WPS323 Found `%` string formatting
# WPS338 Found incorrect order of methods in a class
# WPS404 Found complex default value
# WPS419 Found `try`/`else`/`finally` with multiple return paths
# WPS420 Found wrong keyword -> raises spurious warnings
# WPS462 Wrong multiline string usage
# WPS464 Found empty comment
# WPS503 Found useless returning `else` statement
# WPS515 Found `open()` used without a context manager

#
# These ones raise spurious warnings
#
# WPS110 Found wrong variable name
# WPS121 Found usage of a variable marked as unused
# WPS122 Found all unused variables definition
# WPS604 Found incorrect node inside `class` body

ignore=B008, B012, C416, D101, D102, D105, D107, D200, D204, D205, D210, D400, DAR101, DAR201, DAR401, \
       I005, E112, E115, E121, E122, E123, E124, E125, E126, E127,
       E128, \
       E129, E131, E221, E225, E226, \
       E231, E241, E251, E252, E261, \
       E302, E305, E401, E402, E502, \
       E713, F403, I001, I003, I004, \
       N801, \
       P101, \
       P103, \
       Q003, \
       W291, \
       W293, \
       WPS110, \
       WPS121, \
       WPS122, \
       WPS125, \
       WPS303, \
       WPS306, \
       WPS115, \
       WPS317, \
       WPS318, \
       WPS319, \
       WPS323, \
       WPS338, \
       WPS404, \
       WPS419, \
       WPS420, \
       WPS462, \
       WPS464, \
       WPS503, \
       WPS515, \
       WPS604

=======
# W291 trailing whitespace
# W293 blank line contains whitespace
ignore=E112, E115, E121, E122, E123, \
       E124, E125, E126, E127, E128, \
       E129, E131, E221, E225, E226, \
       E231, E241, E251, E252, E261, \
       E302, E305, E401, E402, E502, \
       E713, F403, W291, W293

per-file-ignores =
    src/zato/cy/simpleio.py:E222
    src/zato/server/connection/web_socket/__init__.py:E265
    test/zato/stats/test_database.py:E272

>>>>>>> a204cfdd
#
# These ones are only used on a case-by-case basis.
#
# E117 over-indented
# E222 multiple spaces after operator
# E272 multiple spaces before keyword
# E306 expected 1 blank line before a nested definition,
# E501 line too long
# E712 comparison to True should be 'if cond is True:' or 'if cond:'
# F401 '<name>.*' imported but unused
# F821 undefined name (used only in Cython code which flake8 cannot always process correctly)
<<<<<<< HEAD
# I003 isort expected 1 blank line in imports, found 0
# JS101 Multi-line container not broken after opening character
# JS102 Multi-line container does not close on same column as opening
# W605 invalid escape sequence
# WPS111 Found too short name
# WPS118 Found too long name
# WPS210 Found too many local variables
# WPS226 Found string constant over-use
# WPS412 Found `__init__.py` module with logic
# WPS421 Found wrong function call
# WPS425 Found boolean non-keyword argument
# WPS430 Found nested function
# WPS432 Found magic number
#

per-file-ignores =
    src/zato/admin/*.py:JS101, JS102
    src/zato/admin/urls.py:JS102

    src/zato/cli/*.py:JS101, JS102

    src/zato/common/odb/model/sso.py:JS102
    src/zato/common/odb/query/__init__.py:JS101, JS102
    src/zato/common/odb/query/pubsub/topic.py:JS101, JS102
    src/zato/common/py23_/spring_.py: Q000
    src/zato/common/ext/*.py:JS101, JS102, Q000

    src/zato/cy/simpleio.py:E222

    src/zato/distlock/__init__.py:I004, WPS226, WPS412

    src/zato/server/connection/web_socket/__init__.py:E265
    src/zato/server/ext/*.py:JS101, JS102, Q000
    src/zato/server/ext/*.py:JS101, JS102, Q000
    src/zato/server/service/*.py:JS101, JS102

    src/zato/sso/*.py:JS101, JS102

    test/zato/common/test_stats.py:JS101, JS102
    test/zato/cy/simpleio_/test_*.py:JS101, JS102
    test/zato/stats/test_database.py:E272
    test/zato/test_apispec_open_api.py:JS101, JS102

    __init__.py:I003, WPS412, WPS421
    test_*.py:WPS111, WPS118, WPS210, WPS425, WPS430, WPS432
=======
# W605 invalid escape sequence
#
>>>>>>> a204cfdd
<|MERGE_RESOLUTION|>--- conflicted
+++ resolved
@@ -1,5 +1,4 @@
 [flake8]
-<<<<<<< HEAD
 accept-encodings=utf-8
 docstring-quotes=double
 exclude=brython
@@ -13,15 +12,10 @@
 max-try-body-length=3
 min-name-length=3
 inline-quotes=single
-=======
-max-line-length=160
-exclude=brython
->>>>>>> a204cfdd
 
 #
 # The ones below are always used in runtime.
 #
-<<<<<<< HEAD
 # B012 return/continue/break inside finally blocks cause exceptions to be silenced
 # B008 Do not perform function calls in argument default
 # C416 Unnecessary <list/set> comprehension - rewrite using <list/set>
@@ -37,8 +31,6 @@
 # DAR101 Missing parameter(s) in Docstring
 # DAR201 Missing "Returns" in Docstring
 # DAR401 Missing exception(s) in Raises section
-=======
->>>>>>> a204cfdd
 # E112 expected an indented block
 # E115 expected an indented block (comment)
 # E121 continuation line indentation is not a multiple of four
@@ -67,7 +59,6 @@
 # E401 multiple imports on one line
 # E402 module level import not at top of file
 # F403 'from module import *' used; unable to detect undefined names
-<<<<<<< HEAD
 # I001 isort found an import in the wrong position
 # I003 isort expected 1 blank line in imports, found 0
 # I004 isort found an unexpected blank line in imports
@@ -136,23 +127,6 @@
        WPS503, \
        WPS515, \
        WPS604
-
-=======
-# W291 trailing whitespace
-# W293 blank line contains whitespace
-ignore=E112, E115, E121, E122, E123, \
-       E124, E125, E126, E127, E128, \
-       E129, E131, E221, E225, E226, \
-       E231, E241, E251, E252, E261, \
-       E302, E305, E401, E402, E502, \
-       E713, F403, W291, W293
-
-per-file-ignores =
-    src/zato/cy/simpleio.py:E222
-    src/zato/server/connection/web_socket/__init__.py:E265
-    test/zato/stats/test_database.py:E272
-
->>>>>>> a204cfdd
 #
 # These ones are only used on a case-by-case basis.
 #
@@ -164,20 +138,10 @@
 # E712 comparison to True should be 'if cond is True:' or 'if cond:'
 # F401 '<name>.*' imported but unused
 # F821 undefined name (used only in Cython code which flake8 cannot always process correctly)
-<<<<<<< HEAD
 # I003 isort expected 1 blank line in imports, found 0
 # JS101 Multi-line container not broken after opening character
 # JS102 Multi-line container does not close on same column as opening
 # W605 invalid escape sequence
-# WPS111 Found too short name
-# WPS118 Found too long name
-# WPS210 Found too many local variables
-# WPS226 Found string constant over-use
-# WPS412 Found `__init__.py` module with logic
-# WPS421 Found wrong function call
-# WPS425 Found boolean non-keyword argument
-# WPS430 Found nested function
-# WPS432 Found magic number
 #
 
 per-file-ignores =
@@ -209,8 +173,4 @@
     test/zato/test_apispec_open_api.py:JS101, JS102
 
     __init__.py:I003, WPS412, WPS421
-    test_*.py:WPS111, WPS118, WPS210, WPS425, WPS430, WPS432
-=======
-# W605 invalid escape sequence
-#
->>>>>>> a204cfdd
+    test_*.py:WPS111, WPS118, WPS210, WPS425, WPS430, WPS432