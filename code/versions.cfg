--- conflicted
+++ resolved
@@ -27,12 +27,8 @@
 cov-core = 1.7
 coverage = 3.7.1
 crontab = 0.20
-<<<<<<< HEAD
-cryptography = 1.5
-=======
 cryptography = 1.7.2
 dateparser = 0.5.1
->>>>>>> 51cf2261
 decorator = 3.4.0
 dictalchemy = 0.1.2.6
 dill = 0.2.5
