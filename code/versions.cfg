--- conflicted
+++ resolved
@@ -22,12 +22,8 @@
 cmd2 = 0.6.7
 codegen = 1.0
 collective.recipe.patch = 0.2.2
-<<<<<<< HEAD
 ConcurrentLogHandler=0.9.1
-configobj = 4.7.2
-=======
 configobj = 5.0.5
->>>>>>> 05b49f3a
 cov-core = 1.7
 coverage = 3.7.1
 cryptography = 0.2.2
