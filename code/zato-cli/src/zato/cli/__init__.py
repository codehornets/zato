# -*- coding: utf-8 -*-

"""
Copyright (C) 2010 Dariusz Suchojad <dsuch at zato.io>

Licensed under LGPLv3, see LICENSE.txt for terms and conditions.
"""

# stdlib
import json, shutil, traceback
from cStringIO import StringIO
from getpass import getpass, getuser
from socket import gethostname

# stdlib
import logging, os, sys, tempfile, time
from datetime import datetime

# Importing
from peak.util.imports import importString

# SQLAlchemy
import sqlalchemy

# Zato
from zato import common
from zato.cli import util as cli_util
from zato.common import odb, util, ZATO_INFO_FILE
from zato.common.odb import util as odb_util
from zato.common.util import get_full_stack

################################################################################

_opts_odb_type = 'Operational database type, must be one of {}'.format(odb.SUPPORTED_DB_TYPES) # noqa
_opts_odb_host = 'Operational database host'
_opts_odb_port = 'Operational database port'
_opts_odb_user = 'Operational database user'
_opts_odb_schema = 'Operational database schema'
_opts_odb_db_name = 'Operational database name'
_opts_broker_host = 'Broker host'
_opts_broker_port = 'Broker port'
_opts_kvdb_host = 'Key/value DB host'
_opts_kvdb_port = 'Key/value DB port'

ca_defaults = {
    'organization': 'My Company',
    'organizational_unit': 'My Unit', # When it's an optional argument
    'organizational-unit': 'My Unit', # When it's a required one
    'locality': 'My Town',
    'state_or_province': 'My State',
    'country': 'US'
}

default_ca_name = 'Sample CA'
default_common_name = 'localhost'

common_odb_opts = [
    {'name':'odb_type', 'help':_opts_odb_type, 'choices':odb.SUPPORTED_DB_TYPES}, # noqa
    {'name':'--odb_host', 'help':_opts_odb_host},
    {'name':'--odb_port', 'help':_opts_odb_port},
    {'name':'--odb_user', 'help':_opts_odb_user},
    {'name':'--odb_db_name', 'help':_opts_odb_db_name},
    {'name':'--postgresql_schema', 'help':_opts_odb_schema + ' (PostgreSQL only)'},
    {'name':'--odb_password', 'help':'ODB database password'},
]

common_ca_create_opts = [
    {'name':'--organization', 'help':'Organization name (defaults to {organization})'.format(**ca_defaults)},
    {'name':'--locality', 'help':'Locality name (defaults to {locality})'.format(**ca_defaults)},
    {'name':'--state-or-province', 'help':'State or province name (defaults to {state_or_province})'.format(**ca_defaults)},
    {'name':'--country', 'help':'Country (defaults to {country})'.format(**ca_defaults)},
    {'name':'--common-name', 'help':'Common name (defaults to {default})'.format(default=default_common_name)},
]

kvdb_opts = [
    {'name':'kvdb_host', 'help':_opts_kvdb_host},
    {'name':'kvdb_port', 'help':_opts_kvdb_port},
    {'name':'--kvdb_password', 'help':'Key/value database password'},
]

def get_tech_account_opts(help_suffix='to use for connecting to clusters'):
    return [
        {'name':'tech_account_name', 'help':'Technical account name {}'.format(help_suffix)},
        {'name':'--tech_account_password', 'help':'Technical account password'},
    ]

common_logging_conf_contents = """
loggers:
    '':
        level: INFO
        handlers: [stdout, default]
    zato:
        level: INFO
        handlers: [stdout, default]
        qualname: zato
        propagate: false
    zato_access_log:
        level: INFO
        handlers: [http_access_log]
        qualname: zato_access_log
        propagate: false
    zato_admin:
        level: INFO
        handlers: [admin]
        qualname: zato_admin
        propagate: false
    zato_connector:
        level: INFO
        handlers: [connector]
        qualname: zato_connector
        propagate: false
    zato_kvdb:
        level: INFO
        handlers: [kvdb]
        qualname: zato_kvdb
        propagate: false
    zato_pubsub:
        level: INFO
        handlers: [pubsub]
        qualname: zato_pubsub
        propagate: false
    zato_pubsub_overflown:
        level: INFO
        handlers: [pubsub_overflown]
        qualname: zato_pubsub_overflown
        propagate: false
    zato_rbac:
        level: INFO
        handlers: [rbac]
        qualname: zato_rbac
        propagate: false
    zato_scheduler:
        level: INFO
        handlers: [scheduler]
        qualname: zato_scheduler
        propagate: false
    zato_singleton:
        level: INFO
        handlers: [singleton]
        qualname: zato_singleton
        propagate: false

handlers:
    default:
        formatter: default
        class: logging.handlers.ConcurrentRotatingFileHandler
        filename: '{log_path}'
        mode: 'a'
        maxBytes: 20000000
        backupCount: 10
    stdout:
        formatter: colour
        class: logging.StreamHandler
    http_access_log:
        formatter: http_access_log
        class: logging.handlers.ConcurrentRotatingFileHandler
        filename: './logs/http_access.log'
        mode: 'a'
        maxBytes: 20000000
        backupCount: 10
    admin:
        formatter: default
        class: logging.handlers.ConcurrentRotatingFileHandler
        filename: './logs/admin.log'
        mode: 'a'
        maxBytes: 20000000
        backupCount: 10
    connector:
        formatter: default
        class: logging.handlers.ConcurrentRotatingFileHandler
        filename: './logs/connector.log'
        mode: 'a'
        maxBytes: 20000000
        backupCount: 10
    kvdb:
        formatter: default
        class: logging.handlers.ConcurrentRotatingFileHandler
        filename: './logs/kvdb.log'
        mode: 'a'
        maxBytes: 20000000
        backupCount: 10
    pubsub:
        formatter: default
        class: logging.handlers.ConcurrentRotatingFileHandler
        filename: './logs/pubsub.log'
        mode: 'a'
        maxBytes: 20000000
        backupCount: 10
    pubsub_overflown:
        formatter: default
        class: logging.handlers.ConcurrentRotatingFileHandler
        filename: './logs/pubsub-overflown.log'
        mode: 'a'
        maxBytes: 20000000
        backupCount: 10
    rbac:
        formatter: default
        class: logging.handlers.ConcurrentRotatingFileHandler
        filename: './logs/rbac.log'
        mode: 'a'
        maxBytes: 20000000
        backupCount: 10
    scheduler:
        formatter: default
        class: logging.handlers.ConcurrentRotatingFileHandler
        filename: './logs/scheduler.log'
        mode: 'a'
        maxBytes: 20000000
        backupCount: 10
    singleton:
        formatter: default
        class: logging.handlers.ConcurrentRotatingFileHandler
        filename: './logs/singleton.log'
        mode: 'a'
        maxBytes: 20000000
        backupCount: 10

formatters:
    default:
        format: '%(asctime)s - %(levelname)s - %(process)d:%(threadName)s - %(name)s:%(lineno)d - %(message)s'
    http_access_log:
        format: '%(remote_ip)s %(cid)s "%(channel_name)s" [%(req_timestamp)s] "%(method)s %(path)s %(http_version)s" %(status_code)s %(response_size)s "-" "%(user_agent)s"'
    colour:
        format: '%(asctime)s - %(levelname)s - %(process)d:%(threadName)s - %(name)s:%(lineno)d - %(message)s'
        (): zato.common.util.ColorFormatter

version: 1
"""

# ######################################################################################################################

def run_command(args):
    command_class = {}
    command_imports = (
        ('ca_create_ca', 'zato.cli.ca_create_ca.Create'),
        ('ca_create_lb_agent', 'zato.cli.ca_create_lb_agent.Create'),
        ('ca_create_server', 'zato.cli.ca_create_server.Create'),
        ('ca_create_web_admin', 'zato.cli.ca_create_web_admin.Create'),
        ('check_config', 'zato.cli.check_config.CheckConfig'),
        ('component_version', 'zato.cli.component_version.ComponentVersion'),
        ('create_cluster', 'zato.cli.create_cluster.Create'),
        ('create_lb', 'zato.cli.create_lb.Create'),
        ('create_odb', 'zato.cli.create_odb.Create'),
        ('create_server', 'zato.cli.create_server.Create'),
        ('create_user', 'zato.cli.web_admin_auth.CreateUser'),
        ('create_web_admin', 'zato.cli.create_web_admin.Create'),
        ('delete_odb', 'zato.cli.delete_odb.Delete'),
        ('decrypt', 'zato.cli.crypto.Decrypt'),
        ('encrypt', 'zato.cli.crypto.Encrypt'),
        ('enmasse', 'zato.cli.enmasse.EnMasse'),
        ('from_config', 'zato.cli.FromConfig'),
        ('info', 'zato.cli.info.Info'),
        ('migrate', 'zato.cli.migrate.Migrate'),
        ('quickstart_create', 'zato.cli.quickstart.Create'),
        ('service_invoke', 'zato.cli.service.Invoke'),
        ('start', 'zato.cli.start.Start'),
        ('stop', 'zato.cli.stop.Stop'),
        ('update_crypto', 'zato.cli.crypto.UpdateCrypto'),
        ('update_password', 'zato.cli.web_admin_auth.UpdatePassword'),
        ('update_openid', 'zato.cli.web_admin_auth.UpdateOpenID'),
    )
    for k, v in command_imports:
        command_class[k] = importString(v)
        
    command_class[args.command](args).run(args)

################################################################################

class ZatoCommand(object):
    """ A base class for all Zato CLI commands. Handles common things like parsing
    the arguments, checking whether a config file or command line switches should
    be used, asks for passwords etc.
    """
    needs_empty_dir = False
    file_needed = None
    needs_secrets_confirm = True
    allow_empty_secrets = False
    add_config_file = True
    target_dir = None
    show_output = True
    opts = []
    
    class SYS_ERROR(object):
        """ All non-zero sys.exit return codes the commands may use.
        """
        ODB_EXISTS = 1
        FILE_MISSING = 2
        NOT_A_ZATO_COMPONENT = 3
        NO_ODB_FOUND = 4
        DIR_NOT_EMPTY = 5
        CLUSTER_NAME_ALREADY_EXISTS = 6
        SERVER_NAME_ALREADY_EXISTS = 7
        NO_SUCH_CLUSTER = 8
        COMPONENT_ALREADY_RUNNING = 9
        NO_PID_FOUND = 10
        NO_SUCH_WEB_ADMIN_USER = 11
        NO_INPUT = 12
        CONFLICTING_OPTIONS = 13
        NO_OPTIONS = 14
        INVALID_INPUT = 15
<<<<<<< HEAD
        CANNOT_MIGRATE = 16
=======
        EXCEPTION_CAUGHT = 16
>>>>>>> d83554b5
        
    class COMPONENTS(object):
        class _ComponentName(object):
            def __init__(self, code, name):
                self.code = code
                self.name = name
    
        CA = _ComponentName('CA', 'Certificate authority')
        LOAD_BALANCER = _ComponentName('LOAD_BALANCER', 'Load balancer')
        SERVER = _ComponentName('SERVER', 'Server')
        WEB_ADMIN = _ComponentName('WEB_ADMIN', 'Web admin')

    def __init__(self, args):
        self.args = args
        self.original_dir = os.getcwd()
        self.show_output = False if 'ZATO_CLI_DONT_SHOW_OUTPUT' in os.environ else True
        self.verbose = args.verbose
        self.reset_logger(args)
            
        if args.store_config:
            self.store_config(args)
        
        self.engine = None
        
    def reset_logger(self, args, reload_=False):
        if reload_:
            logging.shutdown() # noqa
            reload(logging) # noqa
        
        self.logger = logging.getLogger(self.__class__.__name__) # noqa
        self.logger.setLevel(logging.DEBUG if self.verbose else logging.INFO) # noqa
        self.logger.handlers[:] = []
        
        console_handler = logging.StreamHandler() # noqa
        console_formatter = logging.Formatter('%(message)s') # noqa
        console_handler.setFormatter(console_formatter)
        self.logger.addHandler(console_handler)
        
        if args.store_log:
            verbose_handler = logging.FileHandler('zato.{}.log'.format(util.fs_safe_now())) # noqa
            verbose_formatter = logging.Formatter('%(asctime)s - %(name)s - %(levelname)s - %(message)s') # noqa
            verbose_handler.setFormatter(verbose_formatter)
            self.logger.addHandler(verbose_handler)
        
    def _get_secret(self, template, needs_confirm, allow_empty, secret_name='password'):
        """ Runs an infinite loop until a user enters the secret. User needs
        to confirm the secret if 'needs_confirm' is True. New line characters
        are always stripped before returning the secret, so that "\n" becomes
        "", "\nsecret\n" becomes "secret" and "\nsec\nret\n" becomes "sec\nret".
        """
        keep_running = True
        self.logger.info('')

        while keep_running:
            secret1 = getpass(template + ' (will not be echoed): ')
            if not needs_confirm:
                return secret1.strip('\n')

            secret2 = getpass('Enter the {} again (will not be echoed): '.format(secret_name))

            if secret1 != secret2:
                self.logger.info('{}s do not match'.format(secret_name.capitalize()))
            else:
                if not secret1 and not allow_empty:
                    self.logger.info('No {} entered'.format(secret_name))
                else:
                    return secret1.strip('\n')

    def _get_now(self, time_=None):
        if not time_:
            time_ = time.gmtime() # noqa

        return time.strftime('%Y-%m-%d_%H-%M-%S', time_) # noqa

    def _get_user_host(self):
        return getuser() + '@' + gethostname()
    
    def store_initial_info(self, target_dir, component):
        info = {'version': common.version, # noqa
                'created_user_host': self._get_user_host(),
                'created_ts': datetime.utcnow().isoformat(), # noqa
                'component': component
                }
        open(os.path.join(target_dir, ZATO_INFO_FILE), 'wb').write(json.dumps(info))

    def store_config(self, args):
        """ Stores the config options in a config file for a later use.
        """
        now = util.fs_safe_now() # noqa
        file_name = 'zato.{}.config'.format(now)
        file_args = StringIO()
        
        for arg, value in args._get_kwargs():
            if value:
                file_args.write('{}={}\n'.format(arg, value))

        body = '# {} - {}\n{}'.format(now, self._get_user_host(), file_args.getvalue())

        open(file_name, 'w').write(body)
        file_args.close()

        self.logger.debug('Options saved in file {file_name}'.format(
            file_name=os.path.abspath(file_name)))

    def _get_engine(self, args):
        connect_args = {'application_name':util.get_component_name('enmasse')} if args.odb_type == 'postgresql' else {}
        return sqlalchemy.create_engine(odb_util.get_engine_url(args), connect_args=connect_args)

    def _get_session(self, engine):
        return cli_util.get_session(engine)

    def _check_passwords(self, args, check_password):
        """ Get the password from a user for each argument that needs a password.
        """
        for opt_name, opt_help in check_password:
            opt_name = opt_name.replace('--', '').replace('-', '_')
            password_arg = getattr(args, opt_name, None)

            # It is OK if password is an empty string and empty secrets are allowed
            if not password_arg:
                if isinstance(password_arg, str) and self.allow_empty_secrets:
                    continue

                password = self._get_secret(opt_help, self.needs_secrets_confirm, self.allow_empty_secrets, opt_name)
                setattr(args, opt_name, password)

        return args

    def _get_arg(self, args, name, default):
        value = getattr(args, name, None)
        return value if value else default

    def run(self, args, offer_save_opts=True, work_args=None):
        """ Parses the command line or the args passed in and figures out
        whether the user wishes to use a config file or command line switches.
        """
        try:
            # Do we need to have a clean directory to work in?
            if self.needs_empty_dir:
                work_dir = os.path.abspath(args.path)
                for elem in os.listdir(work_dir):
                    if elem.startswith('zato') and elem.endswith('config'):
                        # This is a zato.{}.config file. The had been written there
                        # before we got to this point and it's OK to skip it.
                        continue
                    else:
                        msg = ('Directory {} is not empty, please re-run the command ' + # noqa
                              'in an empty directory').format(work_dir) # noqa
                        self.logger.info(msg)
                        sys.exit(self.SYS_ERROR.DIR_NOT_EMPTY) # noqa

            # Do we need the directory to contain any specific files?
            if self.file_needed:
                full_path = os.path.join(args.path, self.file_needed)
                if not os.path.exists(full_path):
                    msg = 'Could not find file {}'.format(full_path)
                    self.logger.info(msg)
                    sys.exit(self.SYS_ERROR.FILE_MISSING) # noqa

            check_password = []
            for opt_dict in self.opts:
                name = opt_dict['name']
                if 'password' in name or 'secret' in name:

                    # Don't required password on SQLite
                    if 'odb' in name and args.odb_type == 'sqlite':
                        continue

                    check_password.append((name, opt_dict['help']))

            if check_password:
                args = self._check_passwords(args, check_password)

            self.before_execute(args)
            sys.exit(self.execute(args)) # noqa
        except Exception, e:
            self.logger.error(get_full_stack())
            sys.exit(self.SYS_ERROR.EXCEPTION_CAUGHT)

    def before_execute(self, args):
        """ A hooks that lets commands customize their input before they are actually executed.
        """
        # Update odb_type if it's MySQL so that users don't have to think about the particular client implementation.
        if getattr(args, 'odb_type', None) == 'mysql':
            args.odb_type = 'mysql+pymysql'

    def _copy_lb_server_crypto(self, repo_dir, args, middle_part):
        for name in('pub-key', 'priv-key', 'cert', 'ca-certs'):
            arg_name = '{}_path'.format(name.replace('-', '_'))
            full_path = os.path.join(repo_dir, 'zato-{}-{}.pem'.format(middle_part, name))
            shutil.copyfile(os.path.abspath(getattr(args, arg_name)), full_path)
        
    def copy_lb_crypto(self, repo_dir, args):
        self._copy_lb_server_crypto(repo_dir, args, 'lba')
            
    def copy_server_crypto(self, repo_dir, args):
        self._copy_lb_server_crypto(repo_dir, args, 'server')
            
    def copy_web_admin_crypto(self, repo_dir, args):
        for attr, name in (('pub_key_path', 'pub-key'), ('priv_key_path', 'priv-key'), ('cert_path', 'cert'), ('ca_certs_path', 'ca-certs')):
            file_name = os.path.join(repo_dir, 'web-admin-{}.pem'.format(name))
            shutil.copyfile(os.path.abspath(getattr(args, attr)), file_name)

    def get_crypto_manager_from_server_config(self, config, repo_dir):
        return cli_util.get_crypto_manager_from_server_config(config, repo_dir)

    def get_odb_session_from_server_config(self, config, cm):
        return cli_util.get_odb_session_from_server_config(config, cm)

    def get_server_client_auth(self, config, repo_dir):
        """ Returns credentials to authenticate with against Zato's own /zato/admin/invoke channel.
        """
        return cli_util.get_server_client_auth(config, repo_dir)

class FromConfig(ZatoCommand):
    """ Executes commands from a command config file.
    """
    def execute(self, args):
        """ Runs the command with arguments read from a config file.
        """
        f = open(args.path)
        for line in f:
            if line.lstrip().startswith('#'):
                continue
            arg, value = line.split('=', 1)

            arg = arg.strip()
            value = value.strip()

            setattr(args, arg, value)

        run_command(args)

class CACreateCommand(ZatoCommand):
    """ A base class for all commands that create new crypto material.
    """
    file_needed = '.zato-ca-dir'

    def __init__(self, args):
        super(CACreateCommand, self).__init__(args)
        self.target_dir = os.path.abspath(args.path)

    def _on_file_missing(self):
        msg = "{} doesn't seem to be a CA directory, the '{}' file is missing."
        return msg.format(self.target_dir, self.file_needed)

    def _execute(self, args, extension, show_output=True):
        now = self._get_now()
        openssl_template = open(os.path.join(self.target_dir, 'ca-material/openssl-template.conf')).read()
        
        ou_attrs = ('organizational_unit', 'organizational-unit')
        template_args = {}
        for name in('organization', 'locality', 'state_or_province', 'country'):
            value = self._get_arg(args, name, ca_defaults[name])
            template_args[name.replace('-', '_')] = value

        for name in ou_attrs:
            has_name = self._get_arg(args, name, None)
            if has_name:
                value = self._get_arg(args, name, ca_defaults[name])
                template_args[name.replace('-', '_')] = value
                break
        else:
            if hasattr(self, 'get_organizational_unit'):
                template_args['organizational_unit'] = self.get_organizational_unit(args)
            else:
                template_args['organizational_unit'] = ca_defaults['organizational_unit']
            
        template_args['common_name'] = self._get_arg(args, 'common_name', default_ca_name)
        template_args['target_dir'] = self.target_dir

        f = tempfile.NamedTemporaryFile() # noqa
        f.write(openssl_template.format(**template_args))
        f.flush()

        file_args = {
            'now':now,
            'target_dir':self.target_dir
        }

        for arg in('cluster_name', 'server_name'):
            if hasattr(args, arg):
                file_args[arg] = getattr(args, arg)

        file_args['file_prefix'] = self.get_file_prefix(file_args)

        csr_name = '{target_dir}/out-csr/{file_prefix}-csr-{now}.pem'.format(**file_args)
        priv_key_name = '{target_dir}/out-priv/{file_prefix}-priv-{now}.pem'.format(**file_args)
        pub_key_name = '{target_dir}/out-pub/{file_prefix}-pub-{now}.pem'.format(**file_args)
        cert_name = '{target_dir}/out-cert/{file_prefix}-cert-{now}.pem'.format(**file_args)

        format_args = {
            'config': f.name,
            'extension': extension,
            'csr_name': csr_name,
            'priv_key_name': priv_key_name,
            'pub_key_name': pub_key_name,
            'cert_name': cert_name,
            'target_dir': self.target_dir
        }

        # Create the CSR and keys ..
        cmd = """openssl req -batch -new -nodes -extensions {extension} \
                  -out {csr_name} \
                  -keyout {priv_key_name} \
                  -pubkey \
                  -newkey rsa:4096 -config {config} \
                  >/dev/null 2>&1""".format(**format_args)
        os.system(cmd)

        # .. note that we were using "-pubkey" flag above so we now have to extract
        # the public key from the CSR.

        split_line = '-----END PUBLIC KEY-----'
        csr_pub = open(csr_name).read()
        csr_pub = csr_pub.split(split_line)

        pub = csr_pub[0] + split_line
        csr = csr_pub[1].lstrip()

        open(csr_name, 'w').write(csr)
        open(pub_key_name, 'w').write(pub)

        # Generate the certificate
        cmd = """openssl ca -batch -passin file:{target_dir}/ca-material/ca-password -config {config} \
                 -out {cert_name} \
                 -extensions {extension} \
                 -in {csr_name} \
                  >/dev/null 2>&1""".format(**format_args)

        os.system(cmd)
        f.close()

        # Now delete the default certificate stored in './', we don't really
        # need it because we have its copy in './out-cert' anyway.
        last_serial = open(os.path.join(self.target_dir, 'ca-material/ca-serial.old')).read().strip()
        os.remove(os.path.join(self.target_dir, last_serial + '.pem'))

        msg = """Crypto material generated and saved in:
  - private key: {priv_key_name}
  - public key: {pub_key_name}
  - certificate {cert_name}
  - CSR: {csr_name}""".format(**format_args)

        if show_output:
            if self.verbose:
                self.logger.debug(msg)
            else:
                self.logger.info('OK')

        # In case someone needs to invoke us directly and wants to find out
        # what the format_args were.
        return format_args

class ManageCommand(ZatoCommand):
    add_config_file = False

    def _get_dispatch(self):
        return {
            self.COMPONENTS.LOAD_BALANCER.code: self._on_lb,
            self.COMPONENTS.SERVER.code: self._on_server,
            self.COMPONENTS.WEB_ADMIN.code: self._on_web_admin,
        }

    command_files = set([ZATO_INFO_FILE])
    
    def _on_lb(self, *ignored_args, **ignored_kwargs):
        raise NotImplementedError('Should be implemented by subclasses')
    
    _on_web_admin = _on_server = _on_lb

    def execute(self, args):

        self.component_dir = os.path.abspath(args.path)
        self.config_dir = os.path.join(self.component_dir, 'config')
        listing = set(os.listdir(self.component_dir))

        # Do we have any files we're looking for?
        found = self.command_files & listing

        if not found:
            msg = """Directory {} doesn't seem to belong to a Zato component. Expected one of the following files to exist {}""".format(
                self.component_dir, sorted(self.command_files))
            self.logger.info(msg)
            sys.exit(self.SYS_ERROR.NOT_A_ZATO_COMPONENT) # noqa

        found = list(found)[0]
        json_data = json.load(open(os.path.join(self.component_dir, found)))

        os.chdir(self.component_dir)
        return self._get_dispatch()[json_data['component']](args)<|MERGE_RESOLUTION|>--- conflicted
+++ resolved
@@ -298,11 +298,8 @@
         CONFLICTING_OPTIONS = 13
         NO_OPTIONS = 14
         INVALID_INPUT = 15
-<<<<<<< HEAD
-        CANNOT_MIGRATE = 16
-=======
         EXCEPTION_CAUGHT = 16
->>>>>>> d83554b5
+        CANNOT_MIGRATE = 17
         
     class COMPONENTS(object):
         class _ComponentName(object):
