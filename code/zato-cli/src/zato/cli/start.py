--- conflicted
+++ resolved
@@ -300,7 +300,6 @@
 
 # ################################################################################################################################
 
-<<<<<<< HEAD
     def _on_server(self, *ignored:'any_') -> 'int': # show_output was an old param, *ignored is safer for dispatch
         # Potentially sets up the deployment of any assets given on input
         extra_options = self._maybe_set_up_deploy()
@@ -319,8 +318,6 @@
 
 # ################################################################################################################################
 
-=======
->>>>>>> c2a74630
     def _on_web_admin(self, *ignored:'any_') -> 'None':
         # Zato
         from zato.common.json_internal import loads
@@ -352,7 +349,7 @@
         new_pythonpath_parts = list(zato_src_paths_to_add) # Start with our new paths
         if current_pythonpath:
             new_pythonpath_parts.extend(current_pythonpath.split(os.pathsep))
-        
+
         # Create a clean, unique list of paths
         unique_paths = []
         for p_item in new_pythonpath_parts:
