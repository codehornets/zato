--- conflicted
+++ resolved
@@ -1688,7 +1688,6 @@
 
 # ################################################################################################################################
 
-<<<<<<< HEAD
 def get_sa_model_columns(model):
     """ Returns all columns (as string) of an input SQLAlchemy model.
     """
@@ -1729,7 +1728,9 @@
         # it means it must have been a user-defined method.
         if not (func_defaults and isinstance(func_defaults, tuple) and zato_no_op_marker in func_defaults):
             return True
-=======
+
+# ################################################################################################################################
+
 def get_sql_engine_display_name(engine, fs_sql_config):
     display_name = None
     for key, value in fs_sql_config.items():
@@ -1742,6 +1743,5 @@
             engine, fs_sql_config))
     else:
         return display_name
->>>>>>> d979f283
 
 # ################################################################################################################################