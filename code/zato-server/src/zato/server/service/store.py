--- conflicted
+++ resolved
@@ -1643,14 +1643,9 @@
 
 # ################################################################################################################################
 
-<<<<<<< HEAD
     def _get_source_code_info(self, mod:'ModuleType', class_:'any_') -> 'SourceCodeInfo':
-=======
-    def _get_source_code_info(self, mod:'module_') -> 'SourceCodeInfo':
->>>>>>> 683ae439
         """ Returns the source code of and the FS path to the given module.
         """
-
         source_info = SourceCodeInfo()
         try:
             file_name = mod.__file__ or ''
