--- conflicted
+++ resolved
@@ -93,219 +93,6 @@
 
             {% if user.is_authenticated %}
 
-<<<<<<< HEAD
-            <div id="main-menu">
-                <ul class="sf-menu" >
-                <li><a href="{% url "cluster" %}">Clusters</a></li>
-                <li><a href="{% url "service" %}?cluster={{ cluster_id|default:'' }}">Services</a></span></li>
-
-                <li><span class="like-a">Security &darr;</span>
-                    <ul>
-                        <li><a href="{% url "security-apikey" %}?cluster={{ cluster_id|default:'' }}">API keys</a></li>
-                        <li><a href="{% url "security-aws" %}?cluster={{ cluster_id|default:'' }}">AWS</a></li>
-                        <li><a href="{% url "security-basic-auth" %}?cluster={{ cluster_id|default:'' }}">HTTP Basic Auth</a></li>
-                        <li><a href="{% url "security-jwt" %}?cluster={{ cluster_id|default:'' }}">JWT</a></li>
-                        <li><a href="{% url "security-ntlm" %}?cluster={{ cluster_id|default:'' }}">NTLM</a></li>
-                        <li>
-                            <span class="like-a">OAuth &rarr;</span>
-                            <ul>
-                                <li>
-                                    <span class="like-a">Outgoing &rarr;</span>
-                                    <ul>
-                                        <li><a href="{% url "security-oauth-outconn-client-credentials" %}?cluster={{ cluster_id|default:'' }}">Client credentials</a></li>
-                                    </ul>
-                                </li>
-                            </ul>
-                        </li>
-                        <li>
-                            <span class="like-a">SSL/TLS &rarr;</span>
-                            <ul>
-                                <li><a href="{% url "security-tls-channel" %}?cluster={{ cluster_id|default:'' }}">Channels</a></li>
-                                <li>
-                                    <span class="like-a">Outgoing &rarr;</span>
-                                    <ul>
-                                        <li><a href="{% url "security-tls-ca-cert" %}?cluster={{ cluster_id|default:'' }}">CA certs</a></li>
-                                        <li><a href="{% url "security-tls-key-cert" %}?cluster={{ cluster_id|default:'' }}">Keys and certs</a></li>
-                                    </ul>
-                                </li>
-                            </ul>
-                        </li>
-
-                        <li>
-                            <span class="like-a">Vault &rarr;</span>
-                            <ul>
-                                <li><a href="{% url "security-vault-conn" %}?cluster={{ cluster_id|default:'' }}">Connections</a></li>
-                            </ul>
-                        </li>
-                    </ul>
-                </li>
-                <li><span class="like-a">Connections &darr;</span>
-                    <ul>
-                        <li>
-                            <span class="like-a">Definitions &rarr;</span>
-                            <ul>
-                                <li class='wide'><a href="{% url "def-amqp" %}?cluster={{ cluster_id|default:'' }}">AMQP</a></li>
-                                <!-- <li class='wide'><a href="{% url "definition-kafka" %}?cluster={{ cluster_id|default:'' }}&amp;type_=def-kafka">Kafka</a></li> -->
-                                <li class='wide'><a href="{% url "definition-wmq" %}?cluster={{ cluster_id|default:'' }}">IBM MQ</a></li>
-                            </ul>
-                        </li>
-                        <li>
-                            <span class="like-a">Channels &rarr;</span>
-                            <ul>
-                                <li><a href="{% url "channel-amqp" %}?cluster={{ cluster_id|default:'' }}">AMQP</a></li>
-                                <li><a href="{% url "channel-file-transfer" %}?cluster={{ cluster_id|default:'' }}&amp;type_=channel-file-transfer">File transfer</a></li>
-
-                                <li>
-                                    <span class="like-a">HL7 &rarr;</span>
-                                    <ul>
-                                        <li><a href="{% url "channel-hl7-mllp" %}?cluster={{ cluster_id|default:'' }}&amp;type_=channel-hl7-mllp">MLLP</a></li>
-                                        <li><a href="{% url "channel-hl7-rest" %}?cluster={{ cluster_id|default:'' }}">REST</a></li>
-                                    </ul>
-                                </li>
-
-                                <li><a href="{% url "channel-jms-wmq" %}?cluster={{ cluster_id|default:'' }}">IBM MQ</a></li>
-                                <li><a href="{% url "channel-json-rpc" %}?cluster={{ cluster_id|default:'' }}">JSON-RPC</a></li>
-                                <li><a href="{% url "http-soap" %}?cluster={{ cluster_id|default:'' }}&amp;connection=channel&amp;transport=plain_http">REST</a></li>
-                                <li><a href="{% url "channel-web-socket" %}?cluster={{ cluster_id|default:'' }}">WebSockets</a></li>
-                            </ul>
-                        </li>
-                        <li>
-                            <span class="like-a">Outgoing &rarr;</span>
-                            <ul>
-                                <li><a href="{% url "out-amqp" %}?cluster={{ cluster_id|default:'' }}">AMQP</a></li>
-                                <li><a href="{% url "out-ftp" %}?cluster={{ cluster_id|default:'' }}">FTP</a></li>
-
-                                <li>
-                                    <span class="like-a">HL7 &rarr;</span>
-                                    <ul>
-                                        <li><a href="{% url "outgoing-hl7-fhir" %}?cluster={{ cluster_id|default:'' }}&amp;type_=outconn-hl7-fhir">FHIR</a></li>
-                                        <li><a href="{% url "outgoing-hl7-mllp" %}?cluster={{ cluster_id|default:'' }}&amp;type_=outconn-hl7-mllp">MLLP</a></li>
-                                    </ul>
-                                </li>
-
-                                <li><a href="{% url "out-jms-wmq" %}?cluster={{ cluster_id|default:'' }}">IBM MQ</a></li>
-                                <li><a href="{% url "out-ldap" %}?cluster={{ cluster_id|default:'' }}&amp;type_=outconn-ldap">LDAP</a></li>
-                                <li><a href="{% url "out-mongodb" %}?cluster={{ cluster_id|default:'' }}&amp;type_=outconn-mongodb">MongoDB</a></li>
-                                <li><a href="{% url "out-odoo" %}?cluster={{ cluster_id|default:'' }}">Odoo</a></li>
-                                <li><a href="{% url "kvdb" %}?cluster={{ cluster_id|default:'' }}">Redis</a></li>
-
-                                <li><a href="{% url "http-soap" %}?cluster={{ cluster_id|default:'' }}&amp;connection=outgoing&amp;transport=plain_http">REST</a></li>
-                                <li><a href="{% url "out-sap" %}?cluster={{ cluster_id|default:'' }}">SAP RFC</a></li>
-                                <li><a href="{% url "out-sftp" %}?cluster={{ cluster_id|default:'' }}&amp;type_=outconn-sftp">SFTP</a></li>
-                                <li><a href="{% url "http-soap" %}?cluster={{ cluster_id|default:'' }}&amp;connection=outgoing&amp;transport=soap">SOAP</a></li>
-                                <li><a href="{% url "out-sql" %}?cluster={{ cluster_id|default:'' }}">SQL</a></li>
-                                <li><a href="{% url "out-wsx" %}?cluster={{ cluster_id|default:'' }}&amp;type_=outconn-wsx">WebSockets</a></li>
-                            </ul>
-                        </li>
-                        <li>
-                            <span class="like-a">Cache &rarr;</span>
-                            <ul>
-                                <li class='wide'><a href="{% url "cache-builtin" %}?cluster={{ cluster_id|default:'' }}">Built-in</a></li>
-                                <li class='wide'><a href="{% url "cache-memcached" %}?cluster={{ cluster_id|default:'' }}">Memcached</a></li>
-                            </ul>
-                        </li>
-                        <li>
-                            <span class="like-a">Search &rarr;</span>
-                            <ul>
-                                <li class='wide'><a href="{% url "search-es" %}?cluster={{ cluster_id|default:'' }}">ElasticSearch</a></li>
-                                <!-- <li class='wide'><a href="{% url "search-solr" %}?cluster={{ cluster_id|default:'' }}">Solr</a></li> -->
-                            </ul>
-                        </li>
-                        <li>
-                            <span class="like-a">Notifications &rarr;</span>
-                            <ul>
-                                <li><a href="{% url "notif-sql" %}?cluster={{ cluster_id|default:'' }}">SQL</a></li>
-                                <!--
-                                <li><a href="{% url "notif-sql" %}?cluster={{ cluster_id|default:'' }}">Microsoft 365 E-mail</a></li>
-                                -->
-                            </ul>
-                        </li>
-                        <li>
-                            <span class="like-a">IM &rarr;</span>
-                            <ul>
-                                <li class='wide'><a href="{% url "out-im-slack" %}?cluster={{ cluster_id|default:'' }}&amp;type_=outconn-im-slack">Slack</a></li>
-                                <li class='wide'><a href="{% url "out-im-telegram" %}?cluster={{ cluster_id|default:'' }}&amp;type_=outconn-im-telegram">Telegram</a></li>
-                            </ul>
-                        </li>
-                        <li>
-                            <span class="like-a">E-mail &rarr;</span>
-                            <ul>
-                                <li class='wide'><a href="{% url "email-imap" %}?cluster={{ cluster_id|default:'' }}">IMAP</a></li>
-                                <li class='wide'><a href="{% url "email-smtp" %}?cluster={{ cluster_id|default:'' }}">SMTP</a></li>
-                                <!--
-                                <li class='wide'><a class="spaced" href="{% url "email-smtp" %}?cluster={{ cluster_id|default:'' }}">Microsoft 365 Notifications</a></li>
-                                -->
-                            </ul>
-                        </li>
-                        <li>
-                            <span class="like-a">SMS &rarr;</span>
-                            <ul>
-                                <li class='wide'><a href="{% url "sms-twilio" %}?cluster={{ cluster_id|default:'' }}">Twilio</a></li>
-                            </ul>
-                        </li>
-                    </ul>
-                </li>
-
-                <li><span class="like-a">Cloud &darr;</span>
-                    <ul>
-                        <li>
-                            <span class="like-a">Atlassian &rarr;</span>
-                            <ul>
-                                <li><a href="{% url "cloud-confluence" %}?cluster={{ cluster_id|default:'' }}&amp;type_=cloud-confluence">Confluence</a></li>
-                                <li><a href="{% url "cloud-jira" %}?cluster={{ cluster_id|default:'' }}&amp;type_=cloud-jira">Jira</a></li>
-                            </ul>
-                        </li>
-                        <li>
-                            <span class="like-a">AWS &rarr;</span>
-                            <ul>
-                                <li class='wide'><a href="{% url "cloud-aws-s3" %}?cluster={{ cluster_id|default:'' }}">S3</a></li>
-                            </ul>
-                        </li>
-                        <li><a href="{% url "cloud-dropbox" %}?cluster={{ cluster_id|default:'' }}&amp;type_=cloud-dropbox">Dropbox</a></li>
-                        <li><a href="{% url "cloud-microsoft-365" %}?cluster={{ cluster_id|default:'' }}&amp;type_=cloud-microsoft-365">Microsoft 365</a></li>
-                        <li><a href="{% url "cloud-salesforce" %}?cluster={{ cluster_id|default:'' }}&amp;type_=cloud-salesforce">Salesforce</a></li>
-                    </ul>
-                </li>
-
-                <li><span class="like-a">Pub/sub &darr;</span>
-                    <ul>
-                        <li><a href="{% url "pubsub-topic" %}?cluster={{ cluster_id|default:'' }}">Topics</a></li>
-                        <li><a href="{% url "pubsub-endpoint" %}?cluster={{ cluster_id|default:'' }}">Endpoints</a></li>
-                        <li><a href="{% url "pubsub-subscription" %}?cluster={{ cluster_id|default:'' }}">Subscriptions</a></li>
-                    </ul>
-                </li>
-
-                <li><a href="{% url "scheduler" %}?cluster={{ cluster_id|default:'' }}">Scheduler</a></li>
-
-                {% if True|get_os_variable:"ZATO_HAS_CUSTOM_STATS" %}
-                <li><a href="#">Statistics &darr;</a>
-                    <ul>
-                        <!-- <li class='wide'><a href="{% url "stats-service-usage" %}?cluster={{ cluster_id|default:'' }}">Service usage</a></li> -->
-                        <li class='wide'><a href="{% url "stats-user" %}?cluster={{ cluster_id|default:'' }}">Custom</a></li>
-                    </ul>
-                </li>
-                {% endif %}
-
-                <!-- <li><a href="{% url "config-file" %}?cluster={{ cluster_id|default:'' }}">Config files</a></li> -->
-
-                <!--<li><span class="like-a">Import/export &darr;</span>
-                    <ul>
-                        <li><a href="#">Import from file</a></li>
-                        <li><a href="#">Export selected</a></li>
-                    </ul>
-                </li>
-                -->
-
-                </ul>
-
-                <ul class="sf-menu" style="float:right">
-                <li><a href="https://zato.io/docs?v={{ zato_version|cut:"Zato " }}">Docs</a></li>
-                <li><a href="mailto:info@zato.io?subject=Zato%20feature%20suggestions">Suggest a feature</a></li>
-                <li><a href="https://zato.io/support.html">Support</a></li>
-
-                </ul>
-                <br style="clear:left"/>
-=======
             <div class="pure-css-nav">
                 <nav class="menu">
                     <div class="nav-container">
@@ -579,7 +366,6 @@
                         </ul>
                     </div>
                 </nav>
->>>>>>> 683ae439
             </div>
             <div id="cluster_color_div"
                 {% if cluster_color %}
